import React, { useState, useEffect } from 'react';
import { Outlet } from 'react-router-dom';
import type { ContextType } from '~/common';
import {
  useAuthContext,
  useAssistantsMap,
  useAgentsMap,
  useFileMap,
  useSearchEnabled,
} from '~/hooks';
import {
  AgentsMapContext,
  AssistantsMapContext,
  FileMapContext,
  SetConvoProvider,
} from '~/Providers';
<<<<<<< HEAD
import { useAuthContext, useAssistantsMap, useAgentsMap, useFileMap, useSearch } from '~/hooks';
import TermsAndConditionsModal from '~/components/Chat/TermsAndConditionsModal';
=======
import TermsAndConditionsModal from '~/components/ui/TermsAndConditionsModal';
>>>>>>> 5b402a75
import { useUserTermsQuery, useGetStartupConfig } from '~/data-provider';
import { Nav, MobileNav } from '~/components/Nav';
import { Banner } from '~/components/Banners';
import { getTermsMarkdown } from '~/utils';
import { useRecoilValue } from 'recoil';
import store from '~/store';

export default function Root() {
  const [showTerms, setShowTerms] = useState(false);
  const [bannerHeight, setBannerHeight] = useState(0);
  const [navVisible, setNavVisible] = useState(() => {
    const savedNavVisible = localStorage.getItem('navVisible');
    return savedNavVisible !== null ? JSON.parse(savedNavVisible) : true;
  });

  const { isAuthenticated, logout } = useAuthContext();
  const assistantsMap = useAssistantsMap({ isAuthenticated });
  const agentsMap = useAgentsMap({ isAuthenticated });
  const fileMap = useFileMap({ isAuthenticated });

  const lang = useRecoilValue(store.lang);
  const modalContent = getTermsMarkdown(lang);

  const { data: config } = useGetStartupConfig();
  const { data: termsData } = useUserTermsQuery({
    enabled: isAuthenticated && config?.interface?.termsOfService?.modalAcceptance === true,
  });

  useSearchEnabled(isAuthenticated);

  useEffect(() => {
    if (termsData) {
      setShowTerms(!termsData.termsAccepted);
    }
  }, [termsData]);

  const handleAcceptTerms = () => {
    setShowTerms(false);
  };

  const handleDeclineTerms = () => {
    setShowTerms(false);
    logout('/login?redirect=false');
  };

  if (!isAuthenticated) {
    return null;
  }

  return (
    <SetConvoProvider>
      <FileMapContext.Provider value={fileMap}>
        <AssistantsMapContext.Provider value={assistantsMap}>
          <AgentsMapContext.Provider value={agentsMap}>
            <Banner onHeightChange={setBannerHeight} />
            <div className="flex" style={{ height: `calc(100dvh - ${bannerHeight}px)` }}>
              <div className="relative z-0 flex h-full w-full overflow-hidden">
                <Nav navVisible={navVisible} setNavVisible={setNavVisible} />
                <div className="relative flex h-full max-w-full flex-1 flex-col overflow-hidden">
                  <MobileNav setNavVisible={setNavVisible} />
                  <Outlet context={{ navVisible, setNavVisible } satisfies ContextType} />
                </div>
              </div>
<<<<<<< HEAD
            </AgentsMapContext.Provider>
            {config?.interface?.termsOfService?.modalAcceptance === true && (
              <TermsAndConditionsModal
                open={showTerms}
                onOpenChange={setShowTerms}
                onAccept={handleAcceptTerms}
                onDecline={handleDeclineTerms}
                title={config.interface.termsOfService.modalTitle}
                modalContent={modalContent}
              />
            )}
          </AssistantsMapContext.Provider>
        </FileMapContext.Provider>
      </SearchContext.Provider>
=======
            </div>
          </AgentsMapContext.Provider>
          {config?.interface?.termsOfService?.modalAcceptance === true && (
            <TermsAndConditionsModal
              open={showTerms}
              onOpenChange={setShowTerms}
              onAccept={handleAcceptTerms}
              onDecline={handleDeclineTerms}
              title={config.interface.termsOfService.modalTitle}
              modalContent={config.interface.termsOfService.modalContent}
            />
          )}
        </AssistantsMapContext.Provider>
      </FileMapContext.Provider>
>>>>>>> 5b402a75
    </SetConvoProvider>
  );
}<|MERGE_RESOLUTION|>--- conflicted
+++ resolved
@@ -14,12 +14,8 @@
   FileMapContext,
   SetConvoProvider,
 } from '~/Providers';
-<<<<<<< HEAD
 import { useAuthContext, useAssistantsMap, useAgentsMap, useFileMap, useSearch } from '~/hooks';
 import TermsAndConditionsModal from '~/components/Chat/TermsAndConditionsModal';
-=======
-import TermsAndConditionsModal from '~/components/ui/TermsAndConditionsModal';
->>>>>>> 5b402a75
 import { useUserTermsQuery, useGetStartupConfig } from '~/data-provider';
 import { Nav, MobileNav } from '~/components/Nav';
 import { Banner } from '~/components/Banners';
@@ -83,22 +79,6 @@
                   <Outlet context={{ navVisible, setNavVisible } satisfies ContextType} />
                 </div>
               </div>
-<<<<<<< HEAD
-            </AgentsMapContext.Provider>
-            {config?.interface?.termsOfService?.modalAcceptance === true && (
-              <TermsAndConditionsModal
-                open={showTerms}
-                onOpenChange={setShowTerms}
-                onAccept={handleAcceptTerms}
-                onDecline={handleDeclineTerms}
-                title={config.interface.termsOfService.modalTitle}
-                modalContent={modalContent}
-              />
-            )}
-          </AssistantsMapContext.Provider>
-        </FileMapContext.Provider>
-      </SearchContext.Provider>
-=======
             </div>
           </AgentsMapContext.Provider>
           {config?.interface?.termsOfService?.modalAcceptance === true && (
@@ -108,12 +88,11 @@
               onAccept={handleAcceptTerms}
               onDecline={handleDeclineTerms}
               title={config.interface.termsOfService.modalTitle}
-              modalContent={config.interface.termsOfService.modalContent}
+              modalContent={modalContent}
             />
           )}
         </AssistantsMapContext.Provider>
       </FileMapContext.Provider>
->>>>>>> 5b402a75
     </SetConvoProvider>
   );
 }