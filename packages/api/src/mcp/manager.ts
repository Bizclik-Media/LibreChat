import { logger } from '@librechat/data-schemas';
import { CallToolResultSchema, ErrorCode, McpError } from '@modelcontextprotocol/sdk/types.js';
import type { OAuthClientInformation } from '@modelcontextprotocol/sdk/shared/auth.js';
import type { RequestOptions } from '@modelcontextprotocol/sdk/shared/protocol.js';
import type { TokenMethods } from '@librechat/data-schemas';
import type { TUser } from 'librechat-data-provider';
import type { MCPOAuthTokens, MCPOAuthFlowMetadata } from './oauth/types';
import type { FlowStateManager } from '~/flow/manager';
import type { JsonSchemaType } from '~/types/zod';
import type { FlowMetadata } from '~/flow/types';
import type * as t from './types';
import { CONSTANTS, isSystemUserId } from './enum';
import { MCPOAuthHandler } from './oauth/handler';
import { MCPTokenStorage } from './oauth/tokens';
import { formatToolContent } from './parsers';
import { MCPConnection } from './connection';
import { processMCPEnv } from '~/utils/env';

export class MCPManager {
  private static instance: MCPManager | null = null;
  /** App-level connections initialized at startup */
  private connections: Map<string, MCPConnection> = new Map();
  /** Thread-specific connections initialized on demand */
  private threadConnections: Map<string, Map<string, MCPConnection>> = new Map();
  /** Last activity timestamp for threads */
  private threadLastActivity: Map<string, number> = new Map();
  /** Mapping of users to their active threads for cleanup purposes */
  private userThreadMapping: Map<string, Set<string>> = new Map();
  /** Last activity timestamp for users (for user-level cleanup) */
  private userLastActivity: Map<string, number> = new Map();
  private readonly THREAD_CONNECTION_IDLE_TIMEOUT = 60 * 60 * 1000; // 60 minutes
  private readonly USER_CONNECTION_IDLE_TIMEOUT = 15 * 60 * 1000; // 15 minutes (for user-level cleanup)
  private mcpConfigs: t.MCPServers = {};
  /** Store MCP server instructions */
  private serverInstructions: Map<string, string> = new Map();
  /** Track servers that required OAuth at startup */
  private oauthServers: Set<string> = new Set();

  public static getInstance(): MCPManager {
    if (!MCPManager.instance) {
      MCPManager.instance = new MCPManager();
    }
    // Check for idle connections when getInstance is called
    MCPManager.instance.checkIdleConnections();
    return MCPManager.instance;
  }

  /** Stores configs and initializes app-level connections */
  public async initializeMCPs({
    mcpServers,
    flowManager,
    tokenMethods,
  }: {
    mcpServers: t.MCPServers;
    flowManager: FlowStateManager<MCPOAuthTokens | null>;
    tokenMethods?: TokenMethods;
  }): Promise<void> {
    this.mcpConfigs = mcpServers;

    if (!flowManager) {
      logger.info('[MCP] No flow manager provided, OAuth will not be available');
    }

    if (!tokenMethods) {
      logger.info('[MCP] No token methods provided, token persistence will not be available');
    }
    const entries = Object.entries(mcpServers);
    const initializedServers = new Set();
    const connectionResults = await Promise.allSettled(
      entries.map(async ([serverName, config], i) => {
        try {
          await this.initializeMCP({
            serverName,
            config,
            flowManager,
            tokenMethods,
          });
          initializedServers.add(i);
        } catch (error) {
          logger.error(`[MCP][${serverName}] Initialization failed`, error);
        }
      }),
    );

    const failedConnections = connectionResults.filter(
      (result): result is PromiseRejectedResult => result.status === 'rejected',
    );

    logger.info(
      `[MCP] Initialized ${initializedServers.size}/${entries.length} app-level server(s)`,
    );

    if (failedConnections.length > 0) {
      logger.warn(
        `[MCP] ${failedConnections.length}/${entries.length} app-level server(s) failed to initialize`,
      );
    }

    entries.forEach(([serverName], index) => {
      if (initializedServers.has(index)) {
        logger.info(`[MCP][${serverName}] ✓ Initialized`);
      } else {
        logger.info(`[MCP][${serverName}] ✗ Failed`);
      }
    });

    if (initializedServers.size === entries.length) {
      logger.info('[MCP] All app-level servers initialized successfully');
    } else if (initializedServers.size === 0) {
      logger.warn('[MCP] No app-level servers initialized');
    }
  }

  /** Initializes a single MCP server connection (app-level) */
  public async initializeMCP({
    serverName,
    config,
    flowManager,
    tokenMethods,
  }: {
    serverName: string;
    config: t.MCPOptions;
    flowManager: FlowStateManager<MCPOAuthTokens | null>;
    tokenMethods?: TokenMethods;
  }): Promise<void> {
    const processedConfig = processMCPEnv(config);
    let tokens: MCPOAuthTokens | null = null;
    if (tokenMethods?.findToken) {
      try {
        /** Refresh function for app-level connections */
        const refreshTokensFunction = async (
          refreshToken: string,
          metadata: {
            userId: string;
            serverName: string;
            identifier: string;
            clientInfo?: OAuthClientInformation;
          },
        ) => {
          const serverUrl = (processedConfig as t.SSEOptions | t.StreamableHTTPOptions).url;
          return await MCPOAuthHandler.refreshOAuthTokens(
            refreshToken,
            {
              serverName: metadata.serverName,
              serverUrl,
              clientInfo: metadata.clientInfo,
            },
            processedConfig.oauth,
          );
        };

        /** Flow state to prevent concurrent token operations */
        const tokenFlowId = `tokens:${CONSTANTS.SYSTEM_USER_ID}:${serverName}`;
        tokens = await flowManager.createFlowWithHandler(
          tokenFlowId,
          'mcp_get_tokens',
          async () => {
            return await MCPTokenStorage.getTokens({
              userId: CONSTANTS.SYSTEM_USER_ID,
              serverName,
              findToken: tokenMethods.findToken,
              refreshTokens: refreshTokensFunction,
              createToken: tokenMethods.createToken,
              updateToken: tokenMethods.updateToken,
            });
          },
        );
      } catch {
        logger.debug(`[MCP][${serverName}] No existing tokens found`);
      }
    }
    if (tokens) {
      logger.info(`[MCP][${serverName}] Loaded OAuth tokens`);
    }
    const connection = new MCPConnection(serverName, processedConfig, undefined, tokens);
    logger.info(`[MCP][${serverName}] Setting up OAuth event listener`);
    connection.on('oauthRequired', async () => {
      logger.debug(`[MCP][${serverName}] oauthRequired event received`);

      this.oauthServers.add(serverName);

      // Skip OAuth at startup - let connection fail gracefully
      logger.info(`[MCP][${serverName}] OAuth required, skipping at startup`);
      connection.emit('oauthFailed', new Error('OAuth authentication skipped at startup'));
    });
    try {
      const connectTimeout = processedConfig.initTimeout ?? 30000;
      const connectionTimeout = new Promise<void>((_, reject) =>
        setTimeout(
          () => reject(new Error(`Connection timeout after ${connectTimeout}ms`)),
          connectTimeout,
        ),
      );
      const connectionAttempt = this.initializeServer({
        connection,
        logPrefix: `[MCP][${serverName}]`,
        flowManager,
        handleOAuth: false,
      });
      await Promise.race([connectionAttempt, connectionTimeout]);
      if (await connection.isConnected()) {
        this.connections.set(serverName, connection);

        /** Unified `serverInstructions` configuration */
        const configInstructions = processedConfig.serverInstructions;
        if (configInstructions !== undefined) {
          if (typeof configInstructions === 'string') {
            this.serverInstructions.set(serverName, configInstructions);
            logger.info(
              `[MCP][${serverName}] Custom instructions stored for context inclusion: ${configInstructions}`,
            );
          } else if (configInstructions === true) {
            /** Server-provided instructions */
            const serverInstructions = connection.client.getInstructions();

            if (serverInstructions) {
              this.serverInstructions.set(serverName, serverInstructions);
              logger.info(
                `[MCP][${serverName}] Server instructions stored for context inclusion: ${serverInstructions}`,
              );
            } else {
              logger.info(
                `[MCP][${serverName}] serverInstructions=true but no server instructions available`,
              );
            }
          } else {
            logger.info(
              `[MCP][${serverName}] Instructions explicitly disabled (serverInstructions=false)`,
            );
          }
        } else {
          logger.info(
            `[MCP][${serverName}] Instructions not included (serverInstructions not configured)`,
          );
        }

        const serverCapabilities = connection.client.getServerCapabilities();
        logger.info(`[MCP][${serverName}] Capabilities: ${JSON.stringify(serverCapabilities)}`);

        if (serverCapabilities?.tools) {
          const tools = await connection.client.listTools();
          if (tools.tools.length) {
            logger.info(
              `[MCP][${serverName}] Available tools: ${tools.tools
                .map((tool) => tool.name)
                .join(', ')}`,
            );
          }
        }
        logger.info(`[MCP][${serverName}] ✓ Initialized`);
      } else {
        logger.info(`[MCP][${serverName}] ✗ Failed`);
      }
    } catch (error) {
      logger.error(`[MCP][${serverName}] Initialization failed`, error);
      throw error;
    }
  }

  /** Generic server initialization logic */
  private async initializeServer({
    connection,
    logPrefix,
    flowManager,
    handleOAuth = true,
  }: {
    connection: MCPConnection;
    logPrefix: string;
    flowManager: FlowStateManager<MCPOAuthTokens | null>;
    handleOAuth?: boolean;
  }): Promise<void> {
    const maxAttempts = 3;
    let attempts = 0;
    /** Whether OAuth has been handled by the connection */
    let oauthHandled = false;

    while (attempts < maxAttempts) {
      try {
        await connection.connect();
        if (await connection.isConnected()) {
          return;
        }
        throw new Error('Connection attempt succeeded but status is not connected');
      } catch (error) {
        attempts++;

        if (this.isOAuthError(error)) {
          // Only handle OAuth if requested (not already handled by event listener)
          if (handleOAuth) {
            /** Check if OAuth was already handled by the connection */
            const errorWithFlag = error as (Error & { isOAuthError?: boolean }) | undefined;
            if (!oauthHandled && errorWithFlag?.isOAuthError) {
              oauthHandled = true;
              logger.info(`${logPrefix} Handling OAuth`);
              const serverUrl = connection.url;
              if (serverUrl) {
                await this.handleOAuthRequired({
                  serverName: connection.serverName,
                  serverUrl,
                  flowManager,
                });
              }
            } else {
              logger.info(`${logPrefix} OAuth already handled by connection`);
            }
          }
          // Don't retry on OAuth errors - just throw
          logger.info(`${logPrefix} OAuth required, stopping connection attempts`);
          throw error;
        }

        if (attempts === maxAttempts) {
          logger.error(`${logPrefix} Failed to connect after ${maxAttempts} attempts`, error);
          throw error; // Re-throw the last error
        }
        await new Promise((resolve) => setTimeout(resolve, 2000 * attempts));
      }
    }
  }

  private isOAuthError(error: unknown): boolean {
    if (!error || typeof error !== 'object') {
      return false;
    }

    // Check for SSE error with 401 status
    if ('message' in error && typeof error.message === 'string') {
      return error.message.includes('401') || error.message.includes('Non-200 status code (401)');
    }

    // Check for error code
    if ('code' in error) {
      const code = (error as { code?: number }).code;
      return code === 401 || code === 403;
    }

    return false;
  }

  /** Check for and disconnect idle connections */
  private checkIdleConnections(currentUserId?: string): void {
    const now = Date.now();

    // Check for idle threads
    for (const [threadId, lastActivity] of this.threadLastActivity.entries()) {
      if (now - lastActivity > this.THREAD_CONNECTION_IDLE_TIMEOUT) {
        logger.info(
          `[MCP][Thread: ${threadId}] Thread idle for too long. Disconnecting all connections...`,
        );
        // Disconnect all thread connections asynchronously (fire and forget)
        this.disconnectThreadConnections(threadId).catch((err) =>
          logger.error(`[MCP][Thread: ${threadId}] Error disconnecting idle connections:`, err),
        );
      }
    }

    // Check for idle users (for user-level cleanup)
    for (const [userId, lastActivity] of this.userLastActivity.entries()) {
      if (currentUserId && currentUserId === userId) {
        continue;
      }
      if (now - lastActivity > this.USER_CONNECTION_IDLE_TIMEOUT) {
        logger.info(
          `[MCP][User: ${userId}] User idle for too long. Disconnecting all user threads...`,
        );
        // Disconnect all user threads asynchronously (fire and forget)
        this.disconnectUserThreads(userId).catch((err) =>
          logger.error(`[MCP][User: ${userId}] Error disconnecting idle user threads:`, err),
        );
      }
    }
  }

  /** Updates the last activity timestamp for a thread */
  private updateThreadLastActivity(threadId: string): void {
    const now = Date.now();
    this.threadLastActivity.set(threadId, now);
    logger.debug(
      `[MCP][Thread: ${threadId}] Updated last activity timestamp: ${new Date(now).toISOString()}`,
    );
  }

  /** Updates the last activity timestamp for a user */
  private updateUserLastActivity(userId: string): void {
    const now = Date.now();
    this.userLastActivity.set(userId, now);
    logger.debug(
      `[MCP][User: ${userId}] Updated last activity timestamp: ${new Date(now).toISOString()}`,
    );
  }

  /** Adds a thread to user mapping for cleanup purposes */
  private addUserThreadMapping(userId: string, threadId: string): void {
    if (!this.userThreadMapping.has(userId)) {
      this.userThreadMapping.set(userId, new Set());
    }
    this.userThreadMapping.get(userId)?.add(threadId);
  }

  /** Removes a thread from user mapping */
  private removeUserThreadMapping(userId: string, threadId: string): void {
    const userThreads = this.userThreadMapping.get(userId);
    if (userThreads) {
      userThreads.delete(threadId);
      if (userThreads.size === 0) {
        this.userThreadMapping.delete(userId);
      }
    }
  }

  /** Gets or creates a connection for a specific thread */
  public async getThreadConnection({
    user,
    threadId,
    serverName,
    flowManager,
    customUserVars,
    tokenMethods,
    oauthStart,
    oauthEnd,
    signal,
    returnOnOAuth = false,
  }: {
    user: TUser;
    threadId: string;
    serverName: string;
    flowManager: FlowStateManager<MCPOAuthTokens | null>;
    customUserVars?: Record<string, string>;
    tokenMethods?: TokenMethods;
    oauthStart?: (authURL: string) => Promise<void>;
    oauthEnd?: () => Promise<void>;
    signal?: AbortSignal;
    returnOnOAuth?: boolean;
  }): Promise<MCPConnection> {
    const userId = user.id;
    if (!userId) {
      throw new McpError(ErrorCode.InvalidRequest, `[MCP] User object missing id property`);
    }

    if (!threadId) {
      throw new McpError(ErrorCode.InvalidRequest, `[MCP] Thread ID is required for thread-based connections`);
    }

    logger.info(`[MCP][User: ${userId}][Thread: ${threadId}][${serverName}] getThreadConnection called`);

    const threadServerMap = this.threadConnections.get(threadId);
    let connection = threadServerMap?.get(serverName);
    const now = Date.now();

    // Check if thread is idle
    const lastActivity = this.threadLastActivity.get(threadId);
    if (lastActivity && now - lastActivity > this.THREAD_CONNECTION_IDLE_TIMEOUT) {
      logger.info(`[MCP][Thread: ${threadId}] Thread idle for too long. Disconnecting all connections.`);
      // Disconnect all thread connections
      try {
        await this.disconnectThreadConnections(threadId);
      } catch (err) {
        logger.error(`[MCP][Thread: ${threadId}] Error disconnecting idle connections:`, err);
      }
      connection = undefined; // Force creation of a new connection
    } else if (connection) {
      if (await connection.isConnected()) {
        logger.info(`[MCP][User: ${userId}][Thread: ${threadId}][${serverName}] Reusing active connection`);
        this.updateThreadLastActivity(threadId);
        this.updateUserLastActivity(userId);
        return connection;
      } else {
        // Connection exists but is not connected, attempt to remove potentially stale entry
        logger.warn(
          `[MCP][User: ${userId}][Thread: ${threadId}][${serverName}] Found existing but disconnected connection object. Cleaning up.`,
        );
        this.removeThreadConnection(threadId, serverName); // Clean up maps
        connection = undefined;
      }
    }

    // If no valid connection exists, create a new one
    if (!connection) {
      logger.info(`[MCP][User: ${userId}][Thread: ${threadId}][${serverName}] Establishing new connection`);
    }

    let config = this.mcpConfigs[serverName];
    if (!config) {
      throw new McpError(
        ErrorCode.InvalidRequest,
        `[MCP][User: ${userId}] Configuration for server "${serverName}" not found.`,
      );
    }

    config = { ...(processMCPEnv(config, user, customUserVars) ?? {}) };
    /** If no in-memory tokens, tokens from persistent storage */
    let tokens: MCPOAuthTokens | null = null;
    if (tokenMethods?.findToken) {
      try {
        /** Refresh function for user-specific connections */
        const refreshTokensFunction = async (
          refreshToken: string,
          metadata: {
            userId: string;
            serverName: string;
            identifier: string;
            clientInfo?: OAuthClientInformation;
          },
        ) => {
          /** URL from config since connection doesn't exist yet */
          const serverUrl = (config as t.SSEOptions | t.StreamableHTTPOptions).url;
          return await MCPOAuthHandler.refreshOAuthTokens(
            refreshToken,
            {
              serverName: metadata.serverName,
              serverUrl,
              clientInfo: metadata.clientInfo,
            },
            config.oauth,
          );
        };

        /** Flow state to prevent concurrent token operations */
        const tokenFlowId = `tokens:${userId}:${serverName}`;
        tokens = await flowManager.createFlowWithHandler(
          tokenFlowId,
          'mcp_get_tokens',
          async () => {
            return await MCPTokenStorage.getTokens({
              userId,
              serverName,
              findToken: tokenMethods.findToken,
              refreshTokens: refreshTokensFunction,
              createToken: tokenMethods.createToken,
              updateToken: tokenMethods.updateToken,
            });
          },
          signal,
        );
      } catch (error) {
        logger.error(
          `[MCP][User: ${userId}][${serverName}] Error loading OAuth tokens from storage`,
          error,
        );
      }
    }

    if (tokens) {
      logger.info(`[MCP][User: ${userId}][${serverName}] Loaded OAuth tokens`);
    }

    logger.info(`[MCP][User: ${userId}][${serverName}] Creating new MCPConnection with threadId: ${threadId}`);
    connection = new MCPConnection(serverName, config, userId, tokens, threadId);

    connection.on('oauthRequired', async (data) => {
      logger.info(`[MCP][User: ${userId}][${serverName}] oauthRequired event received`);

      // If we just want to initiate OAuth and return, handle it differently
      if (returnOnOAuth) {
        try {
          const config = this.mcpConfigs[serverName];
          const { authorizationUrl, flowId, flowMetadata } =
            await MCPOAuthHandler.initiateOAuthFlow(
              serverName,
              data.serverUrl || '',
              userId,
              config?.oauth,
            );

          // Create the flow state so the OAuth callback can find it
          // We spawn this in the background without waiting for it
          flowManager.createFlow(flowId, 'mcp_oauth', flowMetadata).catch(() => {
            // The OAuth callback will resolve this flow, so we expect it to timeout here
            // which is fine - we just need the flow state to exist
          });

          if (oauthStart) {
            logger.info(
              `[MCP][User: ${userId}][${serverName}] OAuth flow started, issuing authorization URL`,
            );
            await oauthStart(authorizationUrl);
          }

          // Emit oauthFailed to signal that connection should not proceed
          // but OAuth was successfully initiated
          connection?.emit('oauthFailed', new Error('OAuth flow initiated - return early'));
          return;
        } catch (error) {
          logger.error(
            `[MCP][User: ${userId}][${serverName}] Failed to initiate OAuth flow`,
            error,
          );
          connection?.emit('oauthFailed', new Error('OAuth initiation failed'));
          return;
        }
      }

      // Normal OAuth handling - wait for completion
      const result = await this.handleOAuthRequired({
        ...data,
        flowManager,
        oauthStart,
        oauthEnd,
      });

      if (result?.tokens && tokenMethods?.createToken) {
        try {
          connection?.setOAuthTokens(result.tokens);
          await MCPTokenStorage.storeTokens({
            userId,
            serverName,
            tokens: result.tokens,
            createToken: tokenMethods.createToken,
            updateToken: tokenMethods.updateToken,
            findToken: tokenMethods.findToken,
            clientInfo: result.clientInfo,
          });
          logger.info(`[MCP][User: ${userId}][${serverName}] OAuth tokens saved to storage`);
        } catch (error) {
          logger.error(
            `[MCP][User: ${userId}][${serverName}] Failed to save OAuth tokens to storage`,
            error,
          );
        }
      }

      // Only emit oauthHandled if we actually got tokens (OAuth succeeded)
      if (result?.tokens) {
        connection?.emit('oauthHandled');
      } else {
        // OAuth failed, emit oauthFailed to properly reject the promise
        logger.warn(
          `[MCP][User: ${userId}][${serverName}] OAuth failed, emitting oauthFailed event`,
        );
        connection?.emit('oauthFailed', new Error('OAuth authentication failed'));
      }
    });

    try {
      const connectTimeout = config.initTimeout ?? 30000;
      const connectionTimeout = new Promise<void>((_, reject) =>
        setTimeout(
          () => reject(new Error(`Connection timeout after ${connectTimeout}ms`)),
          connectTimeout,
        ),
      );
      const connectionAttempt = this.initializeServer({
        connection,
        logPrefix: `[MCP][User: ${userId}][${serverName}]`,
        flowManager,
      });
      await Promise.race([connectionAttempt, connectionTimeout]);

      if (!(await connection?.isConnected())) {
        throw new Error('Failed to establish connection after initialization attempt.');
      }

      if (!this.threadConnections.has(threadId)) {
        this.threadConnections.set(threadId, new Map());
      }
      this.threadConnections.get(threadId)?.set(serverName, connection);

      // Add thread to user mapping for cleanup purposes
      this.addUserThreadMapping(userId, threadId);

      logger.info(`[MCP][User: ${userId}][Thread: ${threadId}][${serverName}] Connection successfully established`);
      // Update timestamp on creation
      this.updateThreadLastActivity(threadId);
      this.updateUserLastActivity(userId);
      return connection;
    } catch (error) {
      logger.error(`[MCP][User: ${userId}][${serverName}] Failed to establish connection`, error);
      // Ensure partial connection state is cleaned up if initialization fails
      await connection?.disconnect().catch((disconnectError) => {
        logger.error(
          `[MCP][User: ${userId}][${serverName}] Error during cleanup after failed connection`,
          disconnectError,
        );
      });
      // Ensure cleanup even if connection attempt fails
      this.removeThreadConnection(threadId, serverName);
      throw error; // Re-throw the error to the caller
    }
  }

<<<<<<< HEAD
  /** Gets or creates a connection for a specific user (backward compatibility wrapper) */
  public async getUserConnection({
    user,
    serverName,
    flowManager,
    customUserVars,
    tokenMethods,
    oauthStart,
    oauthEnd,
    signal,
    threadId,
  }: {
    user: TUser;
    serverName: string;
    flowManager: FlowStateManager<MCPOAuthTokens | null>;
    customUserVars?: Record<string, string>;
    tokenMethods?: TokenMethods;
    oauthStart?: (authURL: string) => Promise<void>;
    oauthEnd?: () => Promise<void>;
    signal?: AbortSignal;
    threadId?: string;
  }): Promise<MCPConnection> {
    if (threadId) {
      // Use thread-based connection if threadId is provided
      return this.getThreadConnection({
        user,
        threadId,
        serverName,
        flowManager,
        customUserVars,
        tokenMethods,
        oauthStart,
        oauthEnd,
        signal,
      });
    } else {
      // Fallback to app-level connection if no threadId
      const connection = this.connections.get(serverName);
      if (!connection) {
        throw new McpError(
          ErrorCode.InvalidRequest,
          `[MCP] No app-level connection found for ${serverName}. Thread ID required for user-specific connections.`,
        );
      }
      return connection;
    }
  }

  /** Removes a specific thread connection entry */
  private removeThreadConnection(threadId: string, serverName: string): void {
    // Remove connection object
    const threadMap = this.threadConnections.get(threadId);
    if (threadMap) {
      threadMap.delete(serverName);
      if (threadMap.size === 0) {
        this.threadConnections.delete(threadId);
        // Remove thread activity timestamp if all connections are gone
        this.threadLastActivity.delete(threadId);

        // Remove thread from user mappings
        for (const [userId, userThreads] of this.userThreadMapping.entries()) {
          if (userThreads.has(threadId)) {
            this.removeUserThreadMapping(userId, threadId);
            break;
          }
        }
=======
  /** Removes a specific user connection entry */
  private removeUserConnection(userId: string, serverName: string): void {
    const userMap = this.userConnections.get(userId);
    if (userMap) {
      userMap.delete(serverName);
      if (userMap.size === 0) {
        this.userConnections.delete(userId);
        // Only remove user activity timestamp if all connections are gone
        this.userLastActivity.delete(userId);
>>>>>>> 4175a3ea
      }
    }

    logger.debug(`[MCP][Thread: ${threadId}][${serverName}] Removed connection entry.`);
  }

  /** Removes a specific user connection entry (legacy method for backward compatibility) */
  private removeUserConnection(userId: string, serverName: string): void {
    // This method is kept for backward compatibility but should not be used in new thread-based logic
    logger.debug(`[MCP][User: ${userId}][${serverName}] Legacy removeUserConnection called - consider using thread-based methods.`);
  }

  /** Disconnects and removes a specific thread connection */
  public async disconnectThreadConnection(threadId: string, serverName: string): Promise<void> {
    const threadMap = this.threadConnections.get(threadId);
    const connection = threadMap?.get(serverName);
    if (connection) {
      logger.info(`[MCP][Thread: ${threadId}][${serverName}] Disconnecting...`);
      await connection.disconnect();
      this.removeThreadConnection(threadId, serverName);
    }
  }

  /** Disconnects and removes all connections for a specific thread */
  public async disconnectThreadConnections(threadId: string): Promise<void> {
    const threadMap = this.threadConnections.get(threadId);
    const disconnectPromises: Promise<void>[] = [];
    if (threadMap) {
      logger.info(`[MCP][Thread: ${threadId}] Disconnecting all servers...`);
      const threadServers = Array.from(threadMap.keys());
      for (const serverName of threadServers) {
        disconnectPromises.push(
          this.disconnectThreadConnection(threadId, serverName).catch((error) => {
            logger.error(
              `[MCP][Thread: ${threadId}][${serverName}] Error during disconnection:`,
              error,
            );
          }),
        );
      }
      await Promise.allSettled(disconnectPromises);
      // Ensure thread activity timestamp is removed
      this.threadLastActivity.delete(threadId);
      logger.info(`[MCP][Thread: ${threadId}] All connections processed for disconnection.`);
    }
  }

  /** Disconnects and removes a specific user connection (legacy method) */
  public async disconnectUserConnection(userId: string, serverName: string): Promise<void> {
    // Legacy method - should not be used in new thread-based logic
    logger.debug(`[MCP][User: ${userId}][${serverName}] Legacy disconnectUserConnection called - consider using thread-based methods.`);
  }

  /** Disconnects and removes all threads for a specific user */
  public async disconnectUserThreads(userId: string): Promise<void> {
    const userThreads = this.userThreadMapping.get(userId);
    const disconnectPromises: Promise<void>[] = [];
    if (userThreads) {
      logger.info(`[MCP][User: ${userId}] Disconnecting all user threads...`);
      const threadIds = Array.from(userThreads);
      for (const threadId of threadIds) {
        disconnectPromises.push(
          this.disconnectThreadConnections(threadId).catch((error) => {
            logger.error(
              `[MCP][User: ${userId}][Thread: ${threadId}] Error during disconnection:`,
              error,
            );
          }),
        );
      }
      await Promise.allSettled(disconnectPromises);
      // Ensure user activity timestamp and mapping are removed
      this.userLastActivity.delete(userId);
      this.userThreadMapping.delete(userId);
      logger.info(`[MCP][User: ${userId}] All user threads processed for disconnection.`);
    }
  }

  /** Disconnects and removes all connections for a specific user (legacy method) */
  public async disconnectUserConnections(userId: string): Promise<void> {
    // Use the new thread-based method
    await this.disconnectUserThreads(userId);
  }

  /** Returns the app-level connection (used for mapping tools, etc.) */
  public getConnection(serverName: string): MCPConnection | undefined {
    return this.connections.get(serverName);
  }

  /** Returns all app-level connections */
  public getAllConnections(): Map<string, MCPConnection> {
    return this.connections;
  }

  /** Attempts to reconnect an app-level connection if it's disconnected */
  private async isConnectionActive({
    serverName,
    connection,
    flowManager,
    skipReconnect = false,
  }: {
    serverName: string;
    connection: MCPConnection;
    flowManager: FlowStateManager<MCPOAuthTokens | null>;
    skipReconnect?: boolean;
  }): Promise<boolean> {
    if (await connection.isConnected()) {
      return true;
    }

    if (skipReconnect) {
      logger.warn(
        `[MCP][${serverName}] App-level connection is disconnected, skipping reconnection attempt`,
      );
      return false;
    }

    logger.warn(
      `[MCP][${serverName}] App-level connection disconnected, attempting to reconnect...`,
    );

    try {
      const config = this.mcpConfigs[serverName];
      if (!config) {
        logger.error(`[MCP][${serverName}] Configuration not found for reconnection`);
        return false;
      }

      await this.initializeServer({
        connection,
        logPrefix: `[MCP][${serverName}]`,
        flowManager,
      });

      if (await connection.isConnected()) {
        logger.info(`[MCP][${serverName}] App-level connection successfully reconnected`);
        return true;
      } else {
        logger.warn(`[MCP][${serverName}] App-level connection reconnection failed`);
        return false;
      }
    } catch (error) {
      logger.error(`[MCP][${serverName}] Error during app-level connection reconnection:`, error);
      return false;
    }
  }

  /**
   * Maps available tools from all app-level connections into the provided object.
   * The object is modified in place.
   */
  public async mapAvailableTools(
    availableTools: t.LCAvailableTools,
    flowManager: FlowStateManager<MCPOAuthTokens | null>,
  ): Promise<void> {
    for (const [serverName, connection] of this.connections.entries()) {
      try {
        /** Attempt to ensure connection is active, with reconnection if needed */
        const isActive = await this.isConnectionActive({ serverName, connection, flowManager });
        if (!isActive) {
          logger.warn(`[MCP][${serverName}] Connection not available. Skipping tool mapping.`);
          continue;
        }

        const tools = await connection.fetchTools();
        for (const tool of tools) {
          const name = `${tool.name}${CONSTANTS.mcp_delimiter}${serverName}`;
          availableTools[name] = {
            type: 'function',
            ['function']: {
              name,
              description: tool.description,
              parameters: tool.inputSchema as JsonSchemaType,
            },
          };
        }
      } catch (error) {
        logger.warn(`[MCP][${serverName}] Error fetching tools`, error);
      }
    }
  }

  /**
   * Loads tools from all app-level connections into the manifest.
   */
  public async loadManifestTools({
    flowManager,
    serverToolsCallback,
    getServerTools,
  }: {
    flowManager: FlowStateManager<MCPOAuthTokens | null>;
    serverToolsCallback?: (serverName: string, tools: t.LCManifestTool[]) => Promise<void>;
    getServerTools?: (serverName: string) => Promise<t.LCManifestTool[] | undefined>;
  }): Promise<t.LCToolManifest> {
    const mcpTools: t.LCManifestTool[] = [];
    for (const [serverName, connection] of this.connections.entries()) {
      try {
        /** Attempt to ensure connection is active, with reconnection if needed */
        const isActive = await this.isConnectionActive({
          serverName,
          connection,
          flowManager,
          skipReconnect: true,
        });
        if (!isActive) {
          logger.warn(
            `[MCP][${serverName}] Connection not available for ${serverName} manifest tools.`,
          );
          if (typeof getServerTools !== 'function') {
            logger.warn(
              `[MCP][${serverName}] No \`getServerTools\` function provided, skipping tool loading.`,
            );
            continue;
          }
          const serverTools = await getServerTools(serverName);
          if (serverTools && serverTools.length > 0) {
            logger.info(`[MCP][${serverName}] Loaded tools from cache for manifest`);
            mcpTools.push(...serverTools);
          }
          continue;
        }

        const tools = await connection.fetchTools();
        const serverTools: t.LCManifestTool[] = [];
        for (const tool of tools) {
          const pluginKey = `${tool.name}${CONSTANTS.mcp_delimiter}${serverName}`;

          const config = this.mcpConfigs[serverName];
          const manifestTool: t.LCManifestTool = {
            name: tool.name,
            pluginKey,
            description: tool.description ?? '',
            icon: connection.iconPath,
            authConfig: config?.customUserVars
              ? Object.entries(config.customUserVars).map(([key, value]) => ({
                  authField: key,
                  label: value.title || key,
                  description: value.description || '',
                }))
              : undefined,
          };
          if (config?.chatMenu === false) {
            manifestTool.chatMenu = false;
          }
          mcpTools.push(manifestTool);
          serverTools.push(manifestTool);
        }
        if (typeof serverToolsCallback === 'function') {
          await serverToolsCallback(serverName, serverTools);
        }
      } catch (error) {
        logger.error(`[MCP][${serverName}] Error fetching tools for manifest:`, error);
      }
    }

    return mcpTools;
  }

  /**
   * Calls a tool on an MCP server, using either a user-specific connection
   * (if userId is provided) or an app-level connection. Updates the last activity timestamp
   * for user-specific connections upon successful call initiation.
   */
  async callTool({
    user,
    serverName,
    toolName,
    provider,
    toolArguments,
    options,
    tokenMethods,
    flowManager,
    oauthStart,
    oauthEnd,
    customUserVars,
    threadId,
  }: {
    user?: TUser;
    serverName: string;
    toolName: string;
    provider: t.Provider;
    toolArguments?: Record<string, unknown>;
    options?: RequestOptions;
    tokenMethods?: TokenMethods;
    customUserVars?: Record<string, string>;
    flowManager: FlowStateManager<MCPOAuthTokens | null>;
    oauthStart?: (authURL: string) => Promise<void>;
    oauthEnd?: () => Promise<void>;
    threadId?: string;
  }): Promise<t.FormattedToolResponse> {
    /** User-specific connection */
    let connection: MCPConnection | undefined;
    const userId = user?.id;
    const logPrefix = userId ? `[MCP][User: ${userId}][${serverName}]` : `[MCP][${serverName}]`;

    logger.info(`${logPrefix}[${toolName}] MCPManager.callTool called with threadId: ${threadId}`);

    try {
      if (userId && user && threadId) {
        this.updateUserLastActivity(userId);
        /** Get or create thread-specific connection */
        connection = await this.getThreadConnection({
          user,
          threadId,
          serverName,
          flowManager,
          tokenMethods,
          oauthStart,
          oauthEnd,
          signal: options?.signal,
          customUserVars,
        });
      } else if (userId && user) {
        /** Fallback to getUserConnection for backward compatibility */
        connection = await this.getUserConnection({
          user,
          serverName,
          flowManager,
          tokenMethods,
          oauthStart,
          oauthEnd,
          signal: options?.signal,
          customUserVars,
          threadId,
        });
      } else {
        /** App-level connection */
        connection = this.connections.get(serverName);
        if (!connection) {
          throw new McpError(
            ErrorCode.InvalidRequest,
            `${logPrefix} No app-level connection found. Cannot execute tool ${toolName}.`,
          );
        }
      }

      if (!(await connection.isConnected())) {
        /** May happen if getUserConnection failed silently or app connection dropped */
        throw new McpError(
          ErrorCode.InternalError, // Use InternalError for connection issues
          `${logPrefix} Connection is not active. Cannot execute tool ${toolName}.`,
        );
      }

      const result = await connection.client.request(
        {
          method: 'tools/call',
          params: {
            name: toolName,
            arguments: toolArguments,
          },
        },
        CallToolResultSchema,
        {
          timeout: connection.timeout,
          ...options,
        },
      );
      if (userId) {
        this.updateUserLastActivity(userId);
      }
      if (threadId) {
        this.updateThreadLastActivity(threadId);
      }
      this.checkIdleConnections();
      return formatToolContent(result as t.MCPToolCallResponse, provider);
    } catch (error) {
      // Log with context and re-throw or handle as needed
      logger.error(`${logPrefix}[${toolName}] Tool call failed`, error);
      // Rethrowing allows the caller (createMCPTool) to handle the final user message
      throw error;
    }
  }

  /** Disconnects a specific app-level server */
  public async disconnectServer(serverName: string): Promise<void> {
    const connection = this.connections.get(serverName);
    if (connection) {
      logger.info(`[MCP][${serverName}] Disconnecting...`);
      await connection.disconnect();
      this.connections.delete(serverName);
    }
  }

  /** Disconnects all app-level and thread-level connections */
  public async disconnectAll(): Promise<void> {
    logger.info('[MCP] Disconnecting all app-level and thread-level connections...');

    const userDisconnectPromises = Array.from(this.userThreadMapping.keys()).map((userId) =>
      this.disconnectUserThreads(userId),
    );
    await Promise.allSettled(userDisconnectPromises);
    this.userLastActivity.clear();
    this.threadLastActivity.clear();
    this.userThreadMapping.clear();

    // Disconnect all app-level connections
    const appDisconnectPromises = Array.from(this.connections.values()).map((connection) =>
      connection.disconnect().catch((error) => {
        logger.error(`[MCP][${connection.serverName}] Error during disconnectAll:`, error);
      }),
    );
    await Promise.allSettled(appDisconnectPromises);
    this.connections.clear();

    logger.info('[MCP] All connections processed for disconnection.');
  }

  /** Destroys the singleton instance and disconnects all connections */
  public static async destroyInstance(): Promise<void> {
    if (MCPManager.instance) {
      await MCPManager.instance.disconnectAll();
      MCPManager.instance = null;
      logger.info('[MCP] Manager instance destroyed.');
    }
  }

  /**
   * Get instructions for MCP servers
   * @param serverNames Optional array of server names. If not provided or empty, returns all servers.
   * @returns Object mapping server names to their instructions
   */
  public getInstructions(serverNames?: string[]): Record<string, string> {
    const instructions: Record<string, string> = {};

    if (!serverNames || serverNames.length === 0) {
      // Return all instructions if no specific servers requested
      for (const [serverName, serverInstructions] of this.serverInstructions.entries()) {
        instructions[serverName] = serverInstructions;
      }
    } else {
      // Return instructions for specific servers
      for (const serverName of serverNames) {
        const serverInstructions = this.serverInstructions.get(serverName);
        if (serverInstructions) {
          instructions[serverName] = serverInstructions;
        }
      }
    }

    return instructions;
  }

  /**
   * Format MCP server instructions for injection into context
   * @param serverNames Optional array of server names to include. If not provided, includes all servers.
   * @returns Formatted instructions string ready for context injection
   */
  public formatInstructionsForContext(serverNames?: string[]): string {
    /** Instructions for specified servers or all stored instructions */
    const instructionsToInclude = this.getInstructions(serverNames);

    if (Object.keys(instructionsToInclude).length === 0) {
      return '';
    }

    // Format instructions for context injection
    const formattedInstructions = Object.entries(instructionsToInclude)
      .map(([serverName, instructions]) => {
        return `## ${serverName} MCP Server Instructions

${instructions}`;
      })
      .join('\n\n');

    return `# MCP Server Instructions

The following MCP servers are available with their specific instructions:

${formattedInstructions}

Please follow these instructions when using tools from the respective MCP servers.`;
  }

  /** Handles OAuth authentication requirements */
  private async handleOAuthRequired({
    serverName,
    serverUrl,
    flowManager,
    userId = CONSTANTS.SYSTEM_USER_ID,
    oauthStart,
    oauthEnd,
  }: {
    serverName: string;
    flowManager: FlowStateManager<MCPOAuthTokens | null>;
    userId?: string;
    serverUrl?: string;
    oauthStart?: (authURL: string) => Promise<void>;
    oauthEnd?: () => Promise<void>;
  }): Promise<{ tokens: MCPOAuthTokens | null; clientInfo?: OAuthClientInformation } | null> {
    const userPart = isSystemUserId(userId) ? '' : `[User: ${userId}]`;
    const logPrefix = `[MCP]${userPart}[${serverName}]`;
    logger.debug(`${logPrefix} \`handleOAuthRequired\` called with serverUrl: ${serverUrl}`);

    if (!flowManager || !serverUrl) {
      logger.error(
        `${logPrefix} OAuth required but flow manager not available or server URL missing for ${serverName}`,
      );
      logger.warn(`${logPrefix} Please configure OAuth credentials for ${serverName}`);
      return null;
    }

    try {
      const config = this.mcpConfigs[serverName];
      logger.debug(`${logPrefix} Checking for existing OAuth flow for ${serverName}...`);

      /** Flow ID to check if a flow already exists */
      const flowId = MCPOAuthHandler.generateFlowId(userId, serverName);

      /** Check if there's already an ongoing OAuth flow for this flowId */
      const existingFlow = await flowManager.getFlowState(flowId, 'mcp_oauth');
      if (existingFlow && existingFlow.status === 'PENDING') {
        logger.debug(
          `${logPrefix} OAuth flow already exists for ${flowId}, waiting for completion`,
        );
        /** Tokens from existing flow to complete */
        const tokens = await flowManager.createFlow(flowId, 'mcp_oauth');
        if (typeof oauthEnd === 'function') {
          await oauthEnd();
        }
        logger.info(`${logPrefix} OAuth flow completed, tokens received for ${serverName}`);

        /** Client information from the existing flow metadata */
        const existingMetadata = existingFlow.metadata as unknown as MCPOAuthFlowMetadata;
        const clientInfo = existingMetadata?.clientInfo;

        return { tokens, clientInfo };
      }

      logger.debug(`${logPrefix} Initiating new OAuth flow for ${serverName}...`);
      const {
        authorizationUrl,
        flowId: newFlowId,
        flowMetadata,
      } = await MCPOAuthHandler.initiateOAuthFlow(serverName, serverUrl, userId, config?.oauth);

      if (typeof oauthStart === 'function') {
        logger.info(`${logPrefix} OAuth flow started, issued authorization URL to user`);
        await oauthStart(authorizationUrl);
      } else {
        logger.info(`
═══════════════════════════════════════════════════════════════════════
Please visit the following URL to authenticate:

${authorizationUrl}

${logPrefix} Flow ID: ${newFlowId}
═══════════════════════════════════════════════════════════════════════
`);
      }

      /** Tokens from the new flow */
      const tokens = await flowManager.createFlow(
        newFlowId,
        'mcp_oauth',
        flowMetadata as FlowMetadata,
      );
      if (typeof oauthEnd === 'function') {
        await oauthEnd();
      }
      logger.info(`${logPrefix} OAuth flow completed, tokens received for ${serverName}`);

      /** Client information from the flow metadata */
      const clientInfo = flowMetadata?.clientInfo;

      return { tokens, clientInfo };
    } catch (error) {
      logger.error(`${logPrefix} Failed to complete OAuth flow for ${serverName}`, error);
      return null;
    }
  }
  public getUserConnections(userId: string) {
    return this.userConnections.get(userId);
  }

  /** Get servers that require OAuth */
  public getOAuthServers(): Set<string> {
    return this.oauthServers;
  }
}<|MERGE_RESOLUTION|>--- conflicted
+++ resolved
@@ -678,7 +678,6 @@
     }
   }
 
-<<<<<<< HEAD
   /** Gets or creates a connection for a specific user (backward compatibility wrapper) */
   public async getUserConnection({
     user,
@@ -745,17 +744,6 @@
             break;
           }
         }
-=======
-  /** Removes a specific user connection entry */
-  private removeUserConnection(userId: string, serverName: string): void {
-    const userMap = this.userConnections.get(userId);
-    if (userMap) {
-      userMap.delete(serverName);
-      if (userMap.size === 0) {
-        this.userConnections.delete(userId);
-        // Only remove user activity timestamp if all connections are gone
-        this.userLastActivity.delete(userId);
->>>>>>> 4175a3ea
       }
     }
 
